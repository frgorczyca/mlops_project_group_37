--- conflicted
+++ resolved
@@ -54,18 +54,8 @@
     os.environ["TOKENIZERS_PARALLELISM"] = "false"  # Set this environment variable before importing tokenizers
     tokenizer = AutoTokenizer.from_pretrained(cfg.model.transformer_name)
 
-<<<<<<< HEAD
-    # Construct absolute path to test data
-    data_dir = os.path.join("../../", cfg.data.test_path)
-    print(f"Absolute path of data_dir: {os.path.abspath(data_dir)}")
-    print(f"Does file exist? {os.path.exists(os.path.abspath(data_dir))}")
-    print(f"cfg.data.test_path value: {cfg.data.test_path}")
-
-    print(f"Loading test data from absolute path: {data_dir}")
-=======
     data_dir = f"../../{cfg.data.test_path}"
     print(f"Loading test data: {data_dir}")
->>>>>>> 28edf541
 
     test_texts, test_labels = load_data(data_dir)
     test_dataset = LLMDataset(texts=test_texts, labels=test_labels, tokenizer=tokenizer, max_length=cfg.data.max_length)
