import typer
import wandb
from typing import List, Optional
from text_detect.wandb_functions import load_wandb_env_vars, get_artifact_project_path, get_registry_collection_path

from dotenv import load_dotenv

load_dotenv()


def link_model(
    artifact: str = typer.Argument(..., help="Artifact path in format 'name:version'"),
    aliases: Optional[List[str]] = typer.Option(
        None, "--alias", "-a", help="Aliases to apply to the model. Can be specified multiple times."
    ),
    full_registry_path: Optional[bool] = typer.Option(
        False, "--full-registry-path", "-f", help="Whether to use the full registry path instead of the default."
    ),
) -> None:
    """
    Link a specific model to the model registry with the given aliases.

    Both the team project and the organization registry and collection must be specified in the environment variables.

    Args:
        artifact: Artifact path in format 'name:version'
        aliases: List of aliases to apply to the model, for example 'staging'
    """
    if not artifact:
        typer.echo("No artifact path provided. Exiting.")
        return

    # Load environment variables
    api_key, team_name, project_name, entity_name, registry_name, collection_name = load_wandb_env_vars()

    # Initialize W&B API
    api = wandb.Api(api_key=api_key)

    if full_registry_path:
        # Load artifact from full registry path and link to organization registry with given aliases
<<<<<<< HEAD
        artifact_registry_path = artifact
        artifact = api.artifact(artifact_registry_path)
        artifact.aliases.extend(aliases)
=======
        artifact_collection_path = artifact
        artifact_registry_path = artifact_collection_path.rsplit("/", 1)[0]
        print(f"artifact_collection_path: {artifact_collection_path}")
        print(f"artifact_registry_path: {artifact_registry_path}")

        artifact = api.artifact(artifact_collection_path)
        artifact.link(target_path=artifact_registry_path, aliases=aliases)
>>>>>>> 3c8a121c
        artifact.save()
        typer.echo(f"Artifact {artifact_collection_path} linked to {artifact_registry_path} with aliases {aliases}.")
    else:
        # Extract artifact name and version
        artifact_name, artifact_name_version = artifact.split(":")

        # Define artifact paths for linking between team project and organization registry
        artifact_project_path = get_artifact_project_path(team_name, project_name, artifact_name, artifact_name_version)
        artifact_registry_path = get_registry_collection_path(entity_name, registry_name, collection_name)

        # Load artifact from team project and link to organization registry with given aliases
        artifact = api.artifact(artifact_project_path)
        artifact.link(target_path=artifact_registry_path, aliases=aliases)
        artifact.save()
        typer.echo(f"Artifact {artifact_project_path} linked to {artifact_registry_path} with aliases {aliases}.")


if __name__ == "__main__":
    typer.run(link_model)<|MERGE_RESOLUTION|>--- conflicted
+++ resolved
@@ -38,19 +38,9 @@
 
     if full_registry_path:
         # Load artifact from full registry path and link to organization registry with given aliases
-<<<<<<< HEAD
         artifact_registry_path = artifact
         artifact = api.artifact(artifact_registry_path)
         artifact.aliases.extend(aliases)
-=======
-        artifact_collection_path = artifact
-        artifact_registry_path = artifact_collection_path.rsplit("/", 1)[0]
-        print(f"artifact_collection_path: {artifact_collection_path}")
-        print(f"artifact_registry_path: {artifact_registry_path}")
-
-        artifact = api.artifact(artifact_collection_path)
-        artifact.link(target_path=artifact_registry_path, aliases=aliases)
->>>>>>> 3c8a121c
         artifact.save()
         typer.echo(f"Artifact {artifact_collection_path} linked to {artifact_registry_path} with aliases {aliases}.")
     else:
