# configs/config.yaml

# Random seed for reproducibility
seed: 42

# Model configuration
model:
  model_name: "albert/albert-base-v2" # types: "albert-base-v2"
  dropout: 0.3
  num_classes: 2

# Optimizer configuration
optimizer:
  type: "adam" # can be "adam", "adamw", or "sgd"
  lr: 2e-5

# Data configuration
data:
  max_length: 512 # Currently unused
  test_size: 0.2 # Currently unused
  path: "data/processed/train_drcat_04.csv" # Path to processed data

# Training configuration
training:
  output_dir: "models"
  batch_size: 16
  max_epochs: 10
  precision: "16-mixed"  # Currently unused # for mixed precision training
<<<<<<< HEAD
  num_workers: 4
=======
  num_workers: 8
>>>>>>> 31ff1b6e
  # Callbacks
  save_checkpoints: false
  save_top_k: 3
  early_stopping: true
  patience: 3 # Early stopping patience

# Logging configuration
logging:
  use_wandb: false  # Set to true to enable Weights & Biases logging
  project_name: "text-detect"
  run_name: "test-run"<|MERGE_RESOLUTION|>--- conflicted
+++ resolved
@@ -26,11 +26,8 @@
   batch_size: 16
   max_epochs: 10
   precision: "16-mixed"  # Currently unused # for mixed precision training
-<<<<<<< HEAD
-  num_workers: 4
-=======
   num_workers: 8
->>>>>>> 31ff1b6e
+
   # Callbacks
   save_checkpoints: false
   save_top_k: 3
